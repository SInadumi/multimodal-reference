--- conflicted
+++ resolved
@@ -31,11 +31,8 @@
     "glip": GLIPPhraseGrounding,
     "mdetr": MDETRPhraseGrounding,
     "detic": DeticPhraseGrounding,
-<<<<<<< HEAD
     "mmrr": MultiModalReferenceRelationGrounding,
-=======
     "som": SoMPhraseGrounding,
->>>>>>> 6433f8ac
 }
 
 
